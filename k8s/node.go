--- conflicted
+++ resolved
@@ -18,14 +18,10 @@
 	HostnameLabel                = "kubernetes.io/hostname"
 	InternalAddressAnnotation    = "rke.cattle.io/internal-ip"
 	ExternalAddressAnnotation    = "rke.cattle.io/external-ip"
-<<<<<<< HEAD
 	IgnoreHostDuringUpgradeLabel = "user.cattle.io/upgrade-policy"
 	IgnoreLabelValue             = "prevent"
 	AWSCloudProvider             = "aws"
-=======
-	AWSCloudProvider             = "aws"
 	ExternalAWSCloudProviderName = "external-aws"
->>>>>>> f2373b74
 	MaxRetries                   = 5
 	RetryInterval                = 5
 )
