--- conflicted
+++ resolved
@@ -183,11 +183,8 @@
 			if i == j {
 				continue
 			}
-<<<<<<< HEAD
+
 			if c.Nodes[i].Address == c.Nodes[j].Address && c.Nodes[i].Port == c.Nodes[j].Port {
-=======
-			if c.Nodes[i].Address == c.Nodes[j].Address && c.Nodes[i].Port == c.Nodes[j].port {
->>>>>>> 2c605442
 				return fmt.Errorf("Cluster can't have duplicate node: %s", c.Nodes[i].Address)
 			}
 			if c.Nodes[i].HostnameOverride == c.Nodes[j].HostnameOverride {
