# package
github.com/rancher/rke

github.com/sirupsen/logrus               v1.0.3
github.com/urfave/cli                    v1.18.0
golang.org/x/crypto                      2509b142fb2b797aa7587dad548f113b2c0f20ce
gopkg.in/yaml.v2                         eb3733d160e74a9c7e442f435eb3bea458e1d19f
github.com/docker/docker                 ecf4125b85e0faa57d2739348e0d453c1d24d10c
github.com/docker/distribution           3800056b8832cf6075e78b282ac010131d8687bc
github.com/docker/go-connections         3ede32e2033de7505e6500d6c868c2b9ed9f169d
github.com/docker/go-units               0dadbb0345b35ec7ef35e228dabb8de89a65bf52
golang.org/x/net                         186fd3fc8194a5e9980a82230d69c1ff7134229f
github.com/opencontainers/go-digest      279bed98673dd5bef374d3b6e4b09e2af76183bf
github.com/gogo/protobuf                 117892bf1866fbaa2318c03e50e40564c8845457
github.com/opencontainers/image-spec     7c889fafd04a893f5c5f50b7ab9963d5d64e5242
github.com/pkg/errors                    f15c970de5b76fac0b59abb32d62c17cc7bed265
gopkg.in/check.v1                        11d3bc7aa68e238947792f30573146a3231fc0f1
k8s.io/api/core/v1                       4df58c811fe2e65feb879227b2b245e4dc26e7ad
k8s.io/client-go                         v5.0.0 transitive=true
github.com/gorilla/websocket             v1.2.0
golang.org/x/sync 			                 fd80eb99c8f653c847d294a001bdf2a3a6f768f5
github.com/coreos/etcd                   52f73c5a6cb0d1d196ffd6eced406c9d8502078a transitive=true
github.com/coreos/go-semver              e214231b295a8ea9479f11b70b35d5acf3556d9b
github.com/ugorji/go/codec               ccfe18359b55b97855cee1d3f74e5efbda4869dc
github.com/Microsoft/go-winio            ab35fc04b6365e8fcb18e6e9e41ea4a02b10b175

github.com/rancher/norman                ff60298f31f081b06d198815b4c178a578664f7d
<<<<<<< HEAD
github.com/rancher/types                 9f5225fa37e5cfe5e0e3321fa66514b4538412e4
github.com/stretchr/testify              master
=======
github.com/rancher/types                 79f22d2e4d4d649ba9ad9ba4da624c60872b4f3e 
>>>>>>> 522fb948
<|MERGE_RESOLUTION|>--- conflicted
+++ resolved
@@ -25,9 +25,5 @@
 github.com/Microsoft/go-winio            ab35fc04b6365e8fcb18e6e9e41ea4a02b10b175
 
 github.com/rancher/norman                ff60298f31f081b06d198815b4c178a578664f7d
-<<<<<<< HEAD
-github.com/rancher/types                 9f5225fa37e5cfe5e0e3321fa66514b4538412e4
-github.com/stretchr/testify              master
-=======
 github.com/rancher/types                 79f22d2e4d4d649ba9ad9ba4da624c60872b4f3e 
->>>>>>> 522fb948
+github.com/stretchr/testify              master